from __future__ import absolute_import, division, print_function

import json
import logging
import math
import os
import random
import warnings
from multiprocessing import cpu_count
from dataclasses import asdict

import numpy as np
from scipy.stats import pearsonr
from sklearn.metrics import (
    confusion_matrix,
    label_ranking_average_precision_score,
    matthews_corrcoef,
    mean_squared_error,
)
from tqdm.auto import tqdm, trange

import pandas as pd
import torch
from simpletransformers.config.global_args import global_args
from simpletransformers.config.model_args import QuestionAnsweringArgs
from simpletransformers.custom_models.models import ElectraForQuestionAnswering, XLMRobertaForQuestionAnswering
from simpletransformers.question_answering.question_answering_utils import (
    RawResult,
    RawResultExtended,
    build_examples,
    convert_examples_to_features,
    get_best_predictions,
    get_best_predictions_extended,
    get_examples,
    to_list,
    write_predictions,
    write_predictions_extended,
    squad_convert_examples_to_features,
)
from tensorboardX import SummaryWriter
from torch.utils.data import DataLoader, RandomSampler, SequentialSampler, TensorDataset
from torch.utils.data.distributed import DistributedSampler
from transformers import (
    WEIGHTS_NAME,
    AdamW,
    AutoConfig,
    AutoTokenizer,
    AutoModelForQuestionAnswering,
    AlbertConfig,
    AlbertForQuestionAnswering,
    AlbertTokenizer,
    BartConfig,
    BartForQuestionAnswering,
    BartTokenizer,
    BertConfig,
    BertForQuestionAnswering,
    BertTokenizer,
    DistilBertConfig,
    DistilBertForQuestionAnswering,
    DistilBertTokenizer,
    ElectraConfig,
    ElectraTokenizer,
    LongformerConfig,
    LongformerTokenizer,
    LongformerForQuestionAnswering,
    RobertaConfig,
    RobertaForQuestionAnswering,
    RobertaTokenizer,
    XLMConfig,
    XLMForQuestionAnswering,
    XLMTokenizer,
    XLMRobertaConfig,
    XLMRobertaTokenizer,
    XLNetConfig,
    XLNetForQuestionAnswering,
    XLNetTokenizer,
    get_linear_schedule_with_warmup,
)

try:
    import wandb

    wandb_available = True
except ImportError:
    wandb_available = False


logger = logging.getLogger(__name__)


class QuestionAnsweringModel:
    def __init__(self, model_type, model_name, args=None, use_cuda=True, cuda_device=-1, **kwargs):

        """
        Initializes a QuestionAnsweringModel model.

        Args:
            model_type: The type of model (bert, xlnet, xlm, distilbert)
            model_name: Default Transformer model name or path to a directory containing Transformer model file (pytorch_nodel.bin).
            args (optional): Default args will be used if this parameter is not provided. If provided,
                it should be a dict containing the args that should be changed in the default args'
            use_cuda (optional): Use GPU if available. Setting to False will force model to use CPU only.
            cuda_device (optional): Specific GPU that should be used. Will use the first available GPU by default.
        """  # noqa: ignore flake8"

        MODEL_CLASSES = {
            "albert": (AlbertConfig, AlbertForQuestionAnswering, AlbertTokenizer),
            "auto": (AutoConfig, AutoTokenizer, AutoModelForQuestionAnswering),
            "bart": (BartConfig, BartForQuestionAnswering, BartTokenizer),
            "bert": (BertConfig, BertForQuestionAnswering, BertTokenizer),
            "distilbert": (DistilBertConfig, DistilBertForQuestionAnswering, DistilBertTokenizer),
            "electra": (ElectraConfig, ElectraForQuestionAnswering, ElectraTokenizer),
            "longformer": (LongformerConfig, LongformerForQuestionAnswering, LongformerTokenizer),
            "roberta": (RobertaConfig, RobertaForQuestionAnswering, RobertaTokenizer),
            "xlm": (XLMConfig, XLMForQuestionAnswering, XLMTokenizer),
            "xlmroberta": (XLMRobertaConfig, XLMRobertaForQuestionAnswering, XLMRobertaTokenizer),
            "xlnet": (XLNetConfig, XLNetForQuestionAnswering, XLNetTokenizer),
        }

        self.args = self._load_model_args(model_name)

        if isinstance(args, dict):
            self.args.update_from_dict(args)
        elif isinstance(args, QuestionAnsweringArgs):
            self.args = args

        if "sweep_config" in kwargs:
            sweep_config = kwargs.pop("sweep_config")
            sweep_values = {key: value["value"] for key, value in sweep_config.as_dict().items() if key != "_wandb"}
            self.args.update_from_dict(sweep_values)

        if self.args.manual_seed:
            random.seed(self.args.manual_seed)
            np.random.seed(self.args.manual_seed)
            torch.manual_seed(self.args.manual_seed)
            if self.args.n_gpu > 0:
                torch.cuda.manual_seed_all(self.args.manual_seed)

        if not use_cuda:
            self.args.fp16 = False

        config_class, model_class, tokenizer_class = MODEL_CLASSES[model_type]
        self.config = config_class.from_pretrained(model_name, **self.args.config)
        self.model = model_class.from_pretrained(model_name, config=self.config, **kwargs)

        if use_cuda:
            if torch.cuda.is_available():
                if cuda_device == -1:
                    self.device = torch.device("cuda")
                else:
                    self.device = torch.device(f"cuda:{cuda_device}")
            else:
                raise ValueError(
                    "'use_cuda' set to True when cuda is unavailable."
                    " Make sure CUDA is available or set use_cuda=False."
                )
        else:
            self.device = "cpu"

        self.results = {}

        self.tokenizer = tokenizer_class.from_pretrained(model_name, do_lower_case=self.args.do_lower_case, **kwargs)

        self.args.model_name = model_name
        self.args.model_type = model_type

        if self.args.wandb_project and not wandb_available:
            warnings.warn("wandb_project specified but wandb is not available. Wandb disabled.")
            self.args.wandb_project = None

    def load_and_cache_examples(self, examples, evaluate=False, no_cache=False, output_examples=False):
        """
        Converts a list of examples to a TensorDataset containing InputFeatures. Caches the InputFeatures.

        Utility function for train() and eval() methods. Not intended to be used directly.
        """

        tokenizer = self.tokenizer
        args = self.args

        if not no_cache:
            no_cache = args.no_cache

        if not no_cache:
            os.makedirs(self.args.cache_dir, exist_ok=True)

        examples = get_examples(examples, is_training=not evaluate)

        mode = "dev" if evaluate else "train"
        cached_features_file = os.path.join(
            args.cache_dir, "cached_{}_{}_{}_{}".format(mode, args.model_type, args.max_seq_length, len(examples)),
        )

        if os.path.exists(cached_features_file) and (
            (not args.reprocess_input_data and not no_cache) or (mode == "dev" and args.use_cached_eval_features)
        ):
            features = torch.load(cached_features_file)
            logger.info(f" Features loaded from cache at {cached_features_file}")
        else:
            logger.info(" Converting to features started.")

            features, dataset = squad_convert_examples_to_features(
                examples=examples,
                tokenizer=tokenizer,
                max_seq_length=args.max_seq_length,
                doc_stride=args.doc_stride,
                max_query_length=args.max_query_length,
                is_training=not evaluate,
                tqdm_enabled=not args.silent,
                threads=args.process_count,
                args=args,
            )

            # if not no_cache:
            #     torch.save(features, cached_features_file)

        # all_input_ids = torch.tensor([f.input_ids for f in features], dtype=torch.long)
        # all_input_mask = torch.tensor([f.input_mask for f in features], dtype=torch.long)
        # all_segment_ids = torch.tensor([f.segment_ids for f in features], dtype=torch.long)
        # all_cls_index = torch.tensor([f.cls_index for f in features], dtype=torch.long)
        # all_p_mask = torch.tensor([f.p_mask for f in features], dtype=torch.float)
        # all_example_index = torch.arange(all_input_ids.size(0), dtype=torch.long)
        # if evaluate:
        #     dataset = TensorDataset(
        #         all_input_ids, all_input_mask, all_segment_ids, all_example_index, all_cls_index, all_p_mask,
        #     )
        # else:
        #     all_start_positions = torch.tensor([f.start_position for f in features], dtype=torch.long)
        #     all_end_positions = torch.tensor([f.end_position for f in features], dtype=torch.long)
        #     dataset = TensorDataset(
        #         all_input_ids,
        #         all_input_mask,
        #         all_segment_ids,
        #         all_start_positions,
        #         all_end_positions,
        #         all_cls_index,
        #         all_p_mask,
        #     )

        if output_examples:
            return dataset, examples, features
        return dataset

    def train_model(
        self, train_data, output_dir=False, show_running_loss=True, args=None, eval_data=None, verbose=True, **kwargs
    ):
        """
        Trains the model using 'train_data'

        Args:
            train_data: Path to JSON file containing training data OR list of Python dicts in the correct format. The model will be trained on this data.
            output_dir: The directory where model files will be saved. If not given, self.args.output_dir will be used.
            show_running_loss (optional): Set to False to prevent running loss from being printed to console. Defaults to True.
            args (optional): Optional changes to the args dict of the model. Any changes made will persist for the model.
            eval_data (optional): Path to JSON file containing evaluation data against which evaluation will be performed when evaluate_during_training is enabled.
                Is required if evaluate_during_training is enabled.
            **kwargs: Additional metrics that should be used. Pass in the metrics as keyword arguments (name of metric: function to use).
                A metric function should take in two parameters. The first parameter will be the true labels, and the second parameter will be the predictions.
        Returns:
            None
        """  # noqa: ignore flake8"

        if args:
            self.args.update_from_dict(args)

        if self.args.silent:
            show_running_loss = False

        if self.args.evaluate_during_training and eval_data is None:
            raise ValueError(
                "evaluate_during_training is enabled but eval_data is not specified."
                " Pass eval_data to model.train_model() if using evaluate_during_training."
            )

        if not output_dir:
            output_dir = self.args.output_dir

        if os.path.exists(output_dir) and os.listdir(output_dir) and not self.args.overwrite_output_dir:
            raise ValueError(
                "Output directory ({}) already exists and is not empty."
                "Use --overwrite_output_dir to overcome.".format(output_dir)
            )

        self._move_model_to_device()

        if isinstance(train_data, str):
            with open(train_data, "r", encoding=self.args.encoding) as f:
                train_examples = json.load(f)
        else:
            train_examples = train_data

        train_dataset = self.load_and_cache_examples(train_examples)

        os.makedirs(output_dir, exist_ok=True)

        global_step, tr_loss = self.train(
            train_dataset, output_dir, show_running_loss=show_running_loss, eval_data=eval_data, **kwargs
        )

        self._save_model(model=self.model)

        logger.info(" Training of {} model complete. Saved to {}.".format(self.args.model_type, output_dir))

    def train(self, train_dataset, output_dir, show_running_loss=True, eval_data=None, verbose=True, **kwargs):
        """
        Trains the model on train_dataset.

        Utility function to be used by the train_model() method. Not intended to be used directly.
        """

        device = self.device
        model = self.model
        args = self.args

        tb_writer = SummaryWriter(logdir=args.tensorboard_dir)
        train_sampler = RandomSampler(train_dataset)
        train_dataloader = DataLoader(train_dataset, sampler=train_sampler, batch_size=args.train_batch_size)

        t_total = len(train_dataloader) // args.gradient_accumulation_steps * args.num_train_epochs

        no_decay = ["bias", "LayerNorm.weight"]
        optimizer_grouped_parameters = [
            {
                "params": [p for n, p in model.named_parameters() if not any(nd in n for nd in no_decay)],
                "weight_decay": args.weight_decay,
            },
            {
                "params": [p for n, p in model.named_parameters() if any(nd in n for nd in no_decay)],
                "weight_decay": 0.0,
            },
        ]

        warmup_steps = math.ceil(t_total * args.warmup_ratio)
        args.warmup_steps = warmup_steps if args.warmup_steps == 0 else args.warmup_steps

        optimizer = AdamW(optimizer_grouped_parameters, lr=args.learning_rate, eps=args.adam_epsilon,)
        scheduler = get_linear_schedule_with_warmup(
            optimizer, num_warmup_steps=args.warmup_steps, num_training_steps=t_total
        )

        if args.fp16:
            try:
                from apex import amp
            except ImportError:
                raise ImportError("Please install apex from https://www.github.com/nvidia/apex to use fp16 training.")

            model, optimizer = amp.initialize(model, optimizer, opt_level=args.fp16_opt_level)

        if args.n_gpu > 1:
            model = torch.nn.DataParallel(model)

        global_step = 0
        tr_loss, logging_loss = 0.0, 0.0
        model.zero_grad()
        train_iterator = trange(int(args.num_train_epochs), desc="Epoch", disable=args.silent, mininterval=0)
        epoch_number = 0
        best_eval_metric = None
        early_stopping_counter = 0
        steps_trained_in_current_epoch = 0
        epochs_trained = 0

        if args.model_name and os.path.exists(args.model_name):
            try:
                # set global_step to gobal_step of last saved checkpoint from model path
                checkpoint_suffix = args.model_name.split("/")[-1].split("-")
                if len(checkpoint_suffix) > 2:
                    checkpoint_suffix = checkpoint_suffix[1]
                else:
                    checkpoint_suffix = checkpoint_suffix[-1]
                global_step = int(checkpoint_suffix)
                epochs_trained = global_step // (len(train_dataloader) // args.gradient_accumulation_steps)
                steps_trained_in_current_epoch = global_step % (
                    len(train_dataloader) // args.gradient_accumulation_steps
                )

                logger.info("   Continuing training from checkpoint, will skip to saved global_step")
                logger.info("   Continuing training from epoch %d", epochs_trained)
                logger.info("   Continuing training from global step %d", global_step)
                logger.info("   Will skip the first %d steps in the current epoch", steps_trained_in_current_epoch)
            except ValueError:
                logger.info("   Starting fine-tuning.")

        if args.evaluate_during_training:
            training_progress_scores = self._create_training_progress_scores(**kwargs)

        if args.wandb_project:
            wandb.init(project=args.wandb_project, config={**asdict(args)}, **args.wandb_kwargs)
            wandb.watch(self.model)

        model.train()
        for _ in train_iterator:
            if epochs_trained > 0:
                epochs_trained -= 1
                continue
            train_iterator.set_description(f"Epoch {epoch_number + 1} of {args.num_train_epochs}")
            for step, batch in enumerate(
                tqdm(train_dataloader, desc=f"Running Epoch {epoch_number}", disable=args.silent)
            ):
                if steps_trained_in_current_epoch > 0:
                    steps_trained_in_current_epoch -= 1
                    continue
                batch = tuple(t.to(device) for t in batch)

                inputs = self._get_inputs_dict(batch)

                outputs = model(**inputs)
                # model outputs are always tuple in pytorch-transformers (see doc)
                loss = outputs[0]

                if args.n_gpu > 1:
                    loss = loss.mean()  # mean() to average on multi-gpu parallel training

                current_loss = loss.item()

                if show_running_loss:
                    print("\rRunning loss: %f" % loss, end="")

                if args.gradient_accumulation_steps > 1:
                    loss = loss / args.gradient_accumulation_steps

                if args.fp16:
                    with amp.scale_loss(loss, optimizer) as scaled_loss:
                        scaled_loss.backward()
                    # torch.nn.utils.clip_grad_norm_(
                    #     amp.master_params(optimizer), args.max_grad_norm
                    # )
                else:
                    loss.backward()
                    # torch.nn.utils.clip_grad_norm_(
                    #     model.parameters(), args.max_grad_norm
                    # )

                tr_loss += loss.item()
                if (step + 1) % args.gradient_accumulation_steps == 0:
                    if args.fp16:
                        torch.nn.utils.clip_grad_norm_(amp.master_params(optimizer), args.max_grad_norm)
                    else:
                        torch.nn.utils.clip_grad_norm_(model.parameters(), args.max_grad_norm)

                    optimizer.step()
                    scheduler.step()  # Update learning rate schedule
                    model.zero_grad()
                    global_step += 1

                    if args.logging_steps > 0 and global_step % args.logging_steps == 0:
                        # Log metrics
                        tb_writer.add_scalar("lr", scheduler.get_lr()[0], global_step)
                        tb_writer.add_scalar(
                            "loss", (tr_loss - logging_loss) / args.logging_steps, global_step,
                        )
                        logging_loss = tr_loss
                        if args.wandb_project:
                            wandb.log(
                                {
                                    "Training loss": current_loss,
                                    "lr": scheduler.get_lr()[0],
                                    "global_step": global_step,
                                }
                            )

                    if args.save_steps > 0 and global_step % args.save_steps == 0:
                        # Save model checkpoint
                        output_dir_current = os.path.join(output_dir, "checkpoint-{}".format(global_step))

                        self._save_model(output_dir_current, optimizer, scheduler, model=model)

                    if args.evaluate_during_training and (
                        args.evaluate_during_training_steps > 0
                        and global_step % args.evaluate_during_training_steps == 0
                    ):
                        # Only evaluate when single GPU otherwise metrics may not average well
                        results, _ = self.eval_model(eval_data, verbose=False, **kwargs)
                        for key, value in results.items():
                            tb_writer.add_scalar("eval_{}".format(key), value, global_step)

                        output_dir_current = os.path.join(output_dir, "checkpoint-{}".format(global_step))

                        if args.save_eval_checkpoints:
                            self._save_model(output_dir_current, optimizer, scheduler, model=model, results=results)

                        training_progress_scores["global_step"].append(global_step)
                        training_progress_scores["train_loss"].append(current_loss)
                        for key in results:
                            training_progress_scores[key].append(results[key])
                        report = pd.DataFrame(training_progress_scores)
                        report.to_csv(
                            os.path.join(args.output_dir, "training_progress_scores.csv"), index=False,
                        )

                        if args.wandb_project:
                            wandb.log(self._get_last_metrics(training_progress_scores))

                        if not best_eval_metric:
                            best_eval_metric = results[args.early_stopping_metric]
                            self._save_model(args.best_model_dir, optimizer, scheduler, model=model, results=results)
                        if best_eval_metric and args.early_stopping_metric_minimize:
                            if results[args.early_stopping_metric] - best_eval_metric < args.early_stopping_delta:
                                best_eval_metric = results[args.early_stopping_metric]
                                self._save_model(
                                    args.best_model_dir, optimizer, scheduler, model=model, results=results
                                )
                                early_stopping_counter = 0
                            else:
                                if args.use_early_stopping:
                                    if early_stopping_counter < args.early_stopping_patience:
                                        early_stopping_counter += 1
                                        if verbose:
                                            logger.info(f" No improvement in {args.early_stopping_metric}")
                                            logger.info(f" Current step: {early_stopping_counter}")
                                            logger.info(f" Early stopping patience: {args.early_stopping_patience}")
                                    else:
                                        if verbose:
                                            logger.info(f" Patience of {args.early_stopping_patience} steps reached")
                                            logger.info(" Training terminated.")
                                            train_iterator.close()
                                        return global_step, tr_loss / global_step
                        else:
                            if results[args.early_stopping_metric] - best_eval_metric > args.early_stopping_delta:
                                best_eval_metric = results[args.early_stopping_metric]
                                self._save_model(
                                    args.best_model_dir, optimizer, scheduler, model=model, results=results
                                )
                                early_stopping_counter = 0
                            else:
                                if args.use_early_stopping:
                                    if early_stopping_counter < args.early_stopping_patience:
                                        early_stopping_counter += 1
                                        if verbose:
                                            logger.info(f" No improvement in {args.early_stopping_metric}")
                                            logger.info(f" Current step: {early_stopping_counter}")
                                            logger.info(f" Early stopping patience: {args.early_stopping_patience}")
                                    else:
                                        if verbose:
                                            logger.info(f" Patience of {args.early_stopping_patience} steps reached")
                                            logger.info(" Training terminated.")
                                            train_iterator.close()
                                        return global_step, tr_loss / global_step

            epoch_number += 1
            output_dir_current = os.path.join(output_dir, "checkpoint-{}-epoch-{}".format(global_step, epoch_number))

            if args.save_model_every_epoch or args.evaluate_during_training:
                os.makedirs(output_dir_current, exist_ok=True)

            if args.save_model_every_epoch:
                self._save_model(output_dir_current, optimizer, scheduler, model=model)

            if args.evaluate_during_training:
                results, _ = self.eval_model(eval_data, verbose=False, **kwargs)

                self._save_model(output_dir_current, optimizer, scheduler, results=results)

                training_progress_scores["global_step"].append(global_step)
                training_progress_scores["train_loss"].append(current_loss)
                for key in results:
                    training_progress_scores[key].append(results[key])
                report = pd.DataFrame(training_progress_scores)
                report.to_csv(os.path.join(args.output_dir, "training_progress_scores.csv"), index=False)

                if args.wandb_project:
                    wandb.log(self._get_last_metrics(training_progress_scores))

                if not best_eval_metric:
                    best_eval_metric = results[args.early_stopping_metric]
                    self._save_model(args.best_model_dir, optimizer, scheduler, model=model, results=results)
                if best_eval_metric and args.early_stopping_metric_minimize:
                    if results[args.early_stopping_metric] - best_eval_metric < args.early_stopping_delta:
                        best_eval_metric = results[args.early_stopping_metric]
                        self._save_model(args.best_model_dir, optimizer, scheduler, model=model, results=results)
                        early_stopping_counter = 0
                    else:
                        if args.use_early_stopping and args.early_stopping_consider_epochs:
                            if early_stopping_counter < args.early_stopping_patience:
                                early_stopping_counter += 1
                                if verbose:
                                    logger.info(f" No improvement in {args.early_stopping_metric}")
                                    logger.info(f" Current step: {early_stopping_counter}")
                                    logger.info(f" Early stopping patience: {args.early_stopping_patience}")
                            else:
                                if verbose:
                                    logger.info(f" Patience of {args.early_stopping_patience} steps reached")
                                    logger.info(" Training terminated.")
                                    train_iterator.close()
                                return global_step, tr_loss / global_step
                else:
                    if results[args.early_stopping_metric] - best_eval_metric > args.early_stopping_delta:
                        best_eval_metric = results[args.early_stopping_metric]
                        self._save_model(args.best_model_dir, optimizer, scheduler, model=model, results=results)
                        early_stopping_counter = 0
                    else:
                        if args.use_early_stopping and args.early_stopping_consider_epochs:
                            if early_stopping_counter < args.early_stopping_patience:
                                early_stopping_counter += 1
                                if verbose:
                                    logger.info(f" No improvement in {args.early_stopping_metric}")
                                    logger.info(f" Current step: {early_stopping_counter}")
                                    logger.info(f" Early stopping patience: {args.early_stopping_patience}")
                            else:
                                if verbose:
                                    logger.info(f" Patience of {args.early_stopping_patience} steps reached")
                                    logger.info(" Training terminated.")
                                    train_iterator.close()
                                return global_step, tr_loss / global_step

        return global_step, tr_loss / global_step

    def eval_model(self, eval_data, output_dir=None, verbose=False, verbose_logging=False, **kwargs):
        """
        Evaluates the model on eval_data. Saves results to output_dir.

        Args:
            eval_data: Path to JSON file containing evaluation data OR list of Python dicts in the correct format. The model will be evaluated on this data.
            output_dir: The directory where model files will be saved. If not given, self.args.output_dir will be used.
            verbose: If verbose, results will be printed to the console on completion of evaluation.
            verbose_logging: Log info related to feature conversion and writing predictions.
            **kwargs: Additional metrics that should be used. Pass in the metrics as keyword arguments (name of metric: function to use).
                A metric function should take in two parameters. The first parameter will be the true labels, and the second parameter will be the predictions.

        Returns:
            result: Dictionary containing evaluation results. (correct, similar, incorrect)
            text: A dictionary containing the 3 dictionaries correct_text, similar_text (the predicted answer is a substring of the correct answer or vise versa), incorrect_text.
        """  # noqa: ignore flake8"

        if not output_dir:
            output_dir = self.args.output_dir

        self._move_model_to_device()

        all_predictions, all_nbest_json, scores_diff_json, eval_loss = self.evaluate(
            eval_data, output_dir, verbose_logging=verbose
        )

        if isinstance(eval_data, str):
            with open(eval_data, "r", encoding=self.args.encoding) as f:
                truth = json.load(f)
        else:
            truth = eval_data

        result, texts = self.calculate_results(truth, all_predictions, **kwargs)
        result["eval_loss"] = eval_loss

        self.results.update(result)

        if verbose:
            logger.info(self.results)

        return result, texts

    def evaluate(self, eval_data, output_dir, verbose_logging=False):
        """
        Evaluates the model on eval_data.

        Utility function to be used by the eval_model() method. Not intended to be used directly.
        """
        tokenizer = self.tokenizer
        device = self.device
        model = self.model
        args = self.args

        if isinstance(eval_data, str):
            with open(eval_data, "r", encoding=self.args.encoding) as f:
                eval_examples = json.load(f)
        else:
            eval_examples = eval_data

        eval_dataset, examples, features = self.load_and_cache_examples(
            eval_examples, evaluate=True, output_examples=True
        )

        eval_sampler = SequentialSampler(eval_dataset)
        eval_dataloader = DataLoader(eval_dataset, sampler=eval_sampler, batch_size=args.eval_batch_size)

        eval_loss = 0.0
        nb_eval_steps = 0
        model.eval()

        all_results = []
        for batch in tqdm(eval_dataloader, disable=args.silent, desc="Running Evaluation"):
            batch = tuple(t.to(device) for t in batch)

            with torch.no_grad():
                inputs = {
                    "input_ids": batch[0],
                    "attention_mask": batch[1],
                    "token_type_ids": batch[2],
                }

<<<<<<< HEAD
                if self.args.model_type in ["xlm", "roberta", "distilbert", "camembert", "electra", "xlmroberta"]:
=======
                if self.args["model_type"] in ["xlm", "roberta", "distilbert", "camembert", "electra", "xlmroberta","bart"]:
>>>>>>> 95aa8290
                    del inputs["token_type_ids"]

                example_indices = batch[3]

                if args.model_type in ["xlnet", "xlm"]:
                    inputs.update({"cls_index": batch[4], "p_mask": batch[5]})

                outputs = model(**inputs)
                eval_loss += outputs[0].mean().item()

                for i, example_index in enumerate(example_indices):
                    eval_feature = features[example_index.item()]
                    unique_id = int(eval_feature.unique_id)
                    if args.model_type in ["xlnet", "xlm"]:
                        # XLNet uses a more complex post-processing procedure
                        result = RawResultExtended(
                            unique_id=unique_id,
                            start_top_log_probs=to_list(outputs[0][i]),
                            start_top_index=to_list(outputs[1][i]),
                            end_top_log_probs=to_list(outputs[2][i]),
                            end_top_index=to_list(outputs[3][i]),
                            cls_logits=to_list(outputs[4][i]),
                        )
                    else:
                        result = RawResult(
                            unique_id=unique_id,
                            start_logits=to_list(outputs[0][i]),
                            end_logits=to_list(outputs[1][i]),
                        )
                    all_results.append(result)

            nb_eval_steps += 1

        eval_loss = eval_loss / nb_eval_steps

        prefix = "test"
        os.makedirs(output_dir, exist_ok=True)

        output_prediction_file = os.path.join(output_dir, "predictions_{}.json".format(prefix))
        output_nbest_file = os.path.join(output_dir, "nbest_predictions_{}.json".format(prefix))
        output_null_log_odds_file = os.path.join(output_dir, "null_odds_{}.json".format(prefix))

        if args.model_type in ["xlnet", "xlm"]:
            # XLNet uses a more complex post-processing procedure
            (all_predictions, all_nbest_json, scores_diff_json,) = write_predictions_extended(
                examples,
                features,
                all_results,
                args.n_best_size,
                args.max_answer_length,
                output_prediction_file,
                output_nbest_file,
                output_null_log_odds_file,
                eval_data,
                model.config.start_n_top,
                model.config.end_n_top,
                True,
                tokenizer,
                verbose_logging,
            )
        else:
            all_predictions, all_nbest_json, scores_diff_json = write_predictions(
                examples,
                features,
                all_results,
                args.n_best_size,
                args.max_answer_length,
                False,
                output_prediction_file,
                output_nbest_file,
                output_null_log_odds_file,
                verbose_logging,
                True,
                args.null_score_diff_threshold,
            )

        return all_predictions, all_nbest_json, scores_diff_json, eval_loss

    def predict(self, to_predict, n_best_size=None):
        """
        Performs predictions on a list of python dicts containing contexts and qas.

        Args:
            to_predict: A python list of python dicts containing contexts and questions to be sent to the model for prediction.
                        E.g: predict([
                            {
                                'context': "Some context as a demo",
                                'qas': [
                                    {'id': '0', 'question': 'What is the context here?'},
                                    {'id': '1', 'question': 'What is this for?'}
                                ]
                            }
                        ])
            n_best_size (Optional): Number of predictions to return. args.n_best_size will be used if not specified.

        Returns:
            preds: A python list containing the predicted answer, and id for each question in to_predict.
        """  # noqa: ignore flake8"
        tokenizer = self.tokenizer
        device = self.device
        model = self.model
        args = self.args

        if not n_best_size:
            n_best_size = args.n_best_size

        self._move_model_to_device()

        eval_examples = build_examples(to_predict)
        eval_dataset, examples, features = self.load_and_cache_examples(
            eval_examples, evaluate=True, output_examples=True, no_cache=True
        )

        eval_sampler = SequentialSampler(eval_dataset)
        eval_dataloader = DataLoader(eval_dataset, sampler=eval_sampler, batch_size=args.eval_batch_size)

        model.eval()

        all_results = []
        for batch in tqdm(eval_dataloader, disable=args.silent, desc="Running Prediction"):
            batch = tuple(t.to(device) for t in batch)

            with torch.no_grad():
                inputs = {
                    "input_ids": batch[0],
                    "attention_mask": batch[1],
                    "token_type_ids": batch[2],
                }

<<<<<<< HEAD
                if self.args.model_type in ["xlm", "roberta", "distilbert", "camembert", "electra", "xlmroberta"]:
=======
                if self.args["model_type"] in ["xlm", "roberta", "distilbert", "camembert", "electra", "xlmroberta","bart"]:
>>>>>>> 95aa8290
                    del inputs["token_type_ids"]

                example_indices = batch[3]

                if args.model_type in ["xlnet", "xlm"]:
                    inputs.update({"cls_index": batch[4], "p_mask": batch[5]})

                outputs = model(**inputs)

                for i, example_index in enumerate(example_indices):
                    eval_feature = features[example_index.item()]
                    unique_id = int(eval_feature.unique_id)
                    if args.model_type in ["xlnet", "xlm"]:
                        # XLNet uses a more complex post-processing procedure
                        result = RawResultExtended(
                            unique_id=unique_id,
                            start_top_log_probs=to_list(outputs[0][i]),
                            start_top_index=to_list(outputs[1][i]),
                            end_top_log_probs=to_list(outputs[2][i]),
                            end_top_index=to_list(outputs[3][i]),
                            cls_logits=to_list(outputs[4][i]),
                        )
                    else:
                        result = RawResult(
                            unique_id=unique_id,
                            start_logits=to_list(outputs[0][i]),
                            end_logits=to_list(outputs[1][i]),
                        )
                    all_results.append(result)

        if args.model_type in ["xlnet", "xlm"]:
            answers = get_best_predictions_extended(
                examples,
                features,
                all_results,
                n_best_size,
                args.max_answer_length,
                model.config.start_n_top,
                model.config.end_n_top,
                True,
                tokenizer,
                args.null_score_diff_threshold,
            )
        else:
            answers = get_best_predictions(
                examples, features, all_results, n_best_size, args.max_answer_length, False, False, True, False,
            )

        answer_list = [{"id": answer["id"], "answer": answer["answer"]} for answer in answers]
        probability_list = [{"id": answer["id"], "probability": answer["probability"]} for answer in answers]

        return answer_list, probability_list

    def calculate_results(self, truth, predictions, **kwargs):
        truth_dict = {}
        questions_dict = {}
        for item in truth:
            for answer in item["qas"]:
                if answer["answers"]:
                    truth_dict[answer["id"]] = answer["answers"][0]["text"]
                else:
                    truth_dict[answer["id"]] = ""
                questions_dict[answer["id"]] = answer["question"]

        correct = 0
        incorrect = 0
        similar = 0
        correct_text = {}
        incorrect_text = {}
        similar_text = {}
        predicted_answers = []
        true_answers = []

        for q_id, answer in truth_dict.items():
            predicted_answers.append(predictions[q_id])
            true_answers.append(answer)
            if predictions[q_id].strip() == answer.strip():
                correct += 1
                correct_text[q_id] = answer
            elif predictions[q_id].strip() in answer.strip() or answer.strip() in predictions[q_id].strip():
                similar += 1
                similar_text[q_id] = {
                    "truth": answer,
                    "predicted": predictions[q_id],
                    "question": questions_dict[q_id],
                }
            else:
                incorrect += 1
                incorrect_text[q_id] = {
                    "truth": answer,
                    "predicted": predictions[q_id],
                    "question": questions_dict[q_id],
                }

        extra_metrics = {}
        for metric, func in kwargs.items():
            extra_metrics[metric] = func(true_answers, predicted_answers)

        result = {"correct": correct, "similar": similar, "incorrect": incorrect, **extra_metrics}

        texts = {
            "correct_text": correct_text,
            "similar_text": similar_text,
            "incorrect_text": incorrect_text,
        }

        return result, texts

    def _move_model_to_device(self):
        self.model.to(self.device)

    def _get_last_metrics(self, metric_values):
        return {metric: values[-1] for metric, values in metric_values.items()}

    def _get_inputs_dict(self, batch):
        inputs = {
            "input_ids": batch[0],
            "attention_mask": batch[1],
            "token_type_ids": batch[2],
            "start_positions": batch[3],
            "end_positions": batch[4],
        }

<<<<<<< HEAD
        if self.args.model_type in ["xlm", "roberta", "distilbert", "camembert", "electra", "xlmroberta"]:
=======
        if self.args["model_type"] in ["xlm", "roberta", "distilbert", "camembert", "electra", "xlmroberta","bart"]:
>>>>>>> 95aa8290
            del inputs["token_type_ids"]

        if self.args.model_type in ["xlnet", "xlm"]:
            inputs.update({"cls_index": batch[5], "p_mask": batch[6]})

        return inputs

    def _create_training_progress_scores(self, **kwargs):
        extra_metrics = {key: [] for key in kwargs}
        training_progress_scores = {
            "global_step": [],
            "correct": [],
            "similar": [],
            "incorrect": [],
            "train_loss": [],
            "eval_loss": [],
            **extra_metrics,
        }

        return training_progress_scores

    def _save_model(self, output_dir=None, optimizer=None, scheduler=None, model=None, results=None):
        if not output_dir:
            output_dir = self.args.output_dir
        os.makedirs(output_dir, exist_ok=True)

        if model and not self.args.no_save:
            # Take care of distributed/parallel training
            model_to_save = model.module if hasattr(model, "module") else model
            model_to_save.save_pretrained(output_dir)
            self.tokenizer.save_pretrained(output_dir)
            torch.save(self.args, os.path.join(output_dir, "training_args.bin"))
            if optimizer and scheduler and self.args.save_optimizer_and_scheduler:
                torch.save(optimizer.state_dict(), os.path.join(output_dir, "optimizer.pt"))
                torch.save(scheduler.state_dict(), os.path.join(output_dir, "scheduler.pt"))
            self._save_model_args(output_dir)

        if results:
            output_eval_file = os.path.join(output_dir, "eval_results.txt")
            with open(output_eval_file, "w") as writer:
                for key in sorted(results.keys()):
                    writer.write("{} = {}\n".format(key, str(results[key])))

    def _save_model_args(self, output_dir):
        os.makedirs(output_dir, exist_ok=True)
        self.args.save(output_dir)

    def _load_model_args(self, input_dir):
        args = QuestionAnsweringArgs()
        args.load(input_dir)
        return args<|MERGE_RESOLUTION|>--- conflicted
+++ resolved
@@ -685,11 +685,7 @@
                     "token_type_ids": batch[2],
                 }
 
-<<<<<<< HEAD
-                if self.args.model_type in ["xlm", "roberta", "distilbert", "camembert", "electra", "xlmroberta"]:
-=======
-                if self.args["model_type"] in ["xlm", "roberta", "distilbert", "camembert", "electra", "xlmroberta","bart"]:
->>>>>>> 95aa8290
+                if self.args.model_type in ["xlm", "roberta", "distilbert", "camembert", "electra", "xlmroberta", "bart"]:
                     del inputs["token_type_ids"]
 
                 example_indices = batch[3]
@@ -819,11 +815,7 @@
                     "token_type_ids": batch[2],
                 }
 
-<<<<<<< HEAD
-                if self.args.model_type in ["xlm", "roberta", "distilbert", "camembert", "electra", "xlmroberta"]:
-=======
-                if self.args["model_type"] in ["xlm", "roberta", "distilbert", "camembert", "electra", "xlmroberta","bart"]:
->>>>>>> 95aa8290
+                if self.args.model_type in ["xlm", "roberta", "distilbert", "camembert", "electra", "xlmroberta", "bart"]:
                     del inputs["token_type_ids"]
 
                 example_indices = batch[3]
@@ -947,11 +939,7 @@
             "end_positions": batch[4],
         }
 
-<<<<<<< HEAD
-        if self.args.model_type in ["xlm", "roberta", "distilbert", "camembert", "electra", "xlmroberta"]:
-=======
-        if self.args["model_type"] in ["xlm", "roberta", "distilbert", "camembert", "electra", "xlmroberta","bart"]:
->>>>>>> 95aa8290
+        if self.args.model_type in ["xlm", "roberta", "distilbert", "camembert", "electra", "xlmroberta", "bart"]:
             del inputs["token_type_ids"]
 
         if self.args.model_type in ["xlnet", "xlm"]:
