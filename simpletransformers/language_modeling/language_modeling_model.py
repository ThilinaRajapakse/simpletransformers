--- conflicted
+++ resolved
@@ -128,50 +128,6 @@
         """  # noqa: ignore flake8"
 
         if args and "manual_seed" in args:
-<<<<<<< HEAD
-            random.seed(args["manual_seed"])
-            np.random.seed(args["manual_seed"])
-            torch.manual_seed(args["manual_seed"])
-            if "n_gpu" in args and args["n_gpu"] > 0:
-                torch.cuda.manual_seed_all(args["manual_seed"])
-
-        self.args = {
-            "block_size": -1,
-            "config_name": None,
-            "dataset_class": None,
-            "dataset_type": "None",
-            "discriminator_config": {},
-            "discriminator_loss_weight": 50,
-            "generator_config": {},
-            "max_steps": -1,
-            "min_frequency": 2,
-            "mlm": True,
-            "mlm_probability": 0.15,
-            "sliding_window": False,
-            "special_tokens": ["<s>", "<pad>", "</s>", "<unk>", "<mask>"],
-            "stride": 0.8,
-            "tie_generator_and_discriminator_embeddings": True,
-            "tokenizer_name": None,
-            "vocab_size": None,
-            "local_rank": -1,
-            "clean_text" : True,
-            "handle_chinese_chars" : True,
-            "strip_accents" : True,
-            "lowercase" : True,
-        }
-
-        self.args.update(global_args)
-
-        saved_model_args = self._load_model_args(model_name)
-        if saved_model_args:
-            self.args.update(saved_model_args)
-
-        if args:
-            self.args.update(args)
-
-        if self.args["local_rank"] != -1:
-            logger.info(f'local_rank: {self.args["local_rank"]}')
-=======
             random.seed(args.manual_seed)
             np.random.seed(args.manual_seed)
             torch.manual_seed(args.manual_seed)
@@ -199,7 +155,6 @@
 
         if self.args.local_rank != -1:
             logger.info(f"local_rank: {self.args.local_rank}")
->>>>>>> 99ede240
             torch.distributed.init_process_group(backend="nccl")
             cuda_device = self.args.local_rank
 
@@ -954,22 +909,15 @@
         if not output_dir:
             output_dir = self.args.output_dir
 
-<<<<<<< HEAD
-        if self.args["model_type"] in ["bert", "electra"]:
+        if self.args.model_type in ["bert", "electra"]:
             tokenizer = BertWordPieceTokenizer(
-                clean_text = self.args["clean_text"],
-                handle_chinese_chars = self.args["handle_chinese_chars"],
-                strip_accents = self.args["strip_accents"],
-                lowercase = self.args["lowercase"],
+                clean_text = self.args.clean_text,
+                handle_chinese_chars = self.args.handle_chinese_chars,
+                strip_accents = self.args.strip_accents,
+                lowercase = self.args.lowercase
             )
-            self.args["special_tokens"] = ["[PAD]", "[UNK]", "[CLS]", "[SEP]", "[MASK]"]
-            self.args["wordpieces_prefix"] = "##"
-=======
-        if self.args.model_type in ["bert", "electra"]:
-            tokenizer = BertWordPieceTokenizer()
             self.args.special_tokens = ["[PAD]", "[UNK]", "[CLS]", "[SEP]", "[MASK]"]
             self.args.wordpieces_prefix = "##"
->>>>>>> 99ede240
 
             tokenizer.train(
                 files=train_files,
@@ -980,7 +928,7 @@
             )
         else:
             tokenizer = ByteLevelBPETokenizer(
-                lowercase = self.args["lowercase"]
+                lowercase = self.args.lowercase
             )
 
             tokenizer.train(
