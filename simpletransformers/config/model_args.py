from dataclasses import dataclass, field, fields, asdict
from multiprocessing import cpu_count
import json
import sys
import os

from torch.utils.data import Dataset


def get_default_process_count():
    process_count = cpu_count() - 2 if cpu_count() > 2 else 1
    if sys.platform == "win32":
        process_count = min(process_count, 61)

    return process_count


def get_special_tokens():
    return ["<s>", "<pad>", "</s>", "<unk>", "<mask>"]


@dataclass
class ModelArgs:
    adam_epsilon: float = 1e-8
    best_model_dir: str = "outputs/best_model"
    cache_dir: str = "cache_dir/"
    config: dict = field(default_factory=dict)
    do_lower_case: bool = False
    early_stopping_consider_epochs: bool = False
    early_stopping_delta: float = 0
    early_stopping_metric: str = "eval_loss"
    early_stopping_metric_minimize: bool = True
    early_stopping_patience: int = 3
    encoding: str = None
    eval_batch_size: int = 8
    evaluate_during_training: bool = False
    evaluate_during_training_silent: bool = True
    evaluate_during_training_steps: int = 2000
    evaluate_during_training_verbose: bool = False
    fp16: bool = True
    fp16_opt_level: str = "O1"
    gradient_accumulation_steps: int = 1
    learning_rate: float = 4e-5
    local_rank: int = -1
    logging_steps: int = 50
    manual_seed: int = None
    max_grad_norm: float = 1.0
    max_seq_length: int = 128
    multiprocessing_chunksize: int = 500
    n_gpu: int = 1
    no_cache: bool = False
    no_save: bool = False
    num_train_epochs: int = 1
    output_dir: str = "outputs/"
    overwrite_output_dir: bool = False
    process_count: int = field(default_factory=get_default_process_count)
    reprocess_input_data: bool = True
    save_best_model: bool = True
    save_eval_checkpoints: bool = True
    save_model_every_epoch: bool = True
    save_steps: int = 2000
    save_optimizer_and_scheduler: bool = True
    silent: bool = False
    tensorboard_dir: str = None
    train_batch_size: int = 8
    use_cached_eval_features: bool = False
    use_early_stopping: bool = False
    use_multiprocessing: bool = True
    wandb_kwargs: dict = field(default_factory=dict)
    wandb_project: str = None
    warmup_ratio: float = 0.06
    warmup_steps: int = 0
    weight_decay: int = 0

    def update_from_dict(self, new_values):
        if isinstance(new_values, dict):
            for key, value in new_values.items():
                setattr(self, key, value)
        else:
            raise (TypeError(f"{new_values} is not a Python dict."))

    def save(self, output_dir):
        os.makedirs(output_dir, exist_ok=True)
        with open(os.path.join(output_dir, "model_args.json"), "w") as f:
            json.dump(asdict(self), f)

    def load(self, input_dir):
        if input_dir:
            model_args_file = os.path.join(input_dir, "model_args.json")
            if os.path.isfile(model_args_file):
                with open(model_args_file, "r") as f:
                    model_args = json.load(f)

                self.update_from_dict(model_args)


@dataclass
class ClassificationArgs(ModelArgs):
    """
    Model args for a ClassificationModel
    """

    labels_list: list = field(default_factory=list)
    labels_map: dict = field(default_factory=dict)
    lazy_delimiter: str = "\t"
    lazy_labels_column: int = 1
    lazy_loading: bool = False
    lazy_loading_start_line: int = 1
    lazy_text_a_column: bool = None
    lazy_text_b_column: bool = None
    lazy_text_column: int = 0
    regression: bool = False
    sliding_window: bool = False
    stride: float = 0.8
    tie_value: int = 1


@dataclass
class MultiLabelClassificationArgs(ModelArgs):
    """
    Model args for a MultiLabelClassificationModel
    """

    sliding_window: bool = False
    stride: float = 0.8
    threshold: float = 0.8
    tie_value: int = 1
    labels_list: list = field(default_factory=list)
    labels_map: dict = field(default_factory=dict)
    lazy_loading: bool = False


@dataclass
class NERArgs(ModelArgs):
    """
    Model args for a NERModel
    """

    classification_report: bool = False
    labels_list: list = field(default_factory=list)
    lazy_loading: bool = False
    lazy_loading_start_line: int = 0


@dataclass
class QuestionAnsweringArgs(ModelArgs):
    """
    Model args for a QuestionAnsweringModel
    """

    doc_stride: int = 384
    max_query_length: int = 64
    n_best_size: int = 20
    max_answer_length: int = 100
    null_score_diff_threshold: float = 0.0
    early_stopping_metric: str = "correct"
    early_stopping_metric_minimize: bool = False


@dataclass
class T5Args(ModelArgs):
    """
    Model args for a T5Model
    """

    dataset_class: Dataset = None
    do_sample: bool = False
    early_stopping: bool = True
    evaluate_generated_text: bool = False
    length_penalty: float = 2.0
    max_length: int = 20
    max_steps: int = -1
    num_beams: int = 1
    num_return_sequences: int = 1
    preprocess_inputs: bool = True
    repetition_penalty: float = 1.0
    top_k: float = None
    top_p: float = None
    use_multiprocessed_decoding: bool = True


@dataclass
class LanguageModelingArgs(ModelArgs):
    """
    Model args for a LanguageModelingModel
    """

    block_size: int = -1
    config_name: str = None
    dataset_class: Dataset = None
    dataset_type: str = "None"
    discriminator_config: dict = field(default_factory=dict)
    discriminator_loss_weight: float = 50.0
    generator_config: dict = field(default_factory=dict)
    max_steps: int = -1
    min_frequency: int = 2
    mlm: bool = True
    mlm_probability: float = 0.15
    sliding_window: bool = False
    special_tokens: list = field(default_factory=get_special_tokens)
    stride: float = 0.8
    tie_generator_and_discriminator_embeddings: bool = True
    tokenizer_name: str = None
    vocab_size: int = None
<<<<<<< HEAD
    clean_text : bool = True
    handle_chinese_chars : bool = True
    strip_accents : bool = True
=======
    clean_text: bool = True
    handle_chinese_chars: bool = True
    strip_accents: bool = True
>>>>>>> ed208f1a
    local_rank: int = -1


@dataclass
class Seq2SeqArgs(ModelArgs):
    """
    Model args for a Seq2SeqModel
    """

    base_marian_model_name: str = None
    dataset_class: Dataset = None
    do_sample: bool = False
    early_stopping: bool = True
    evaluate_generated_text: bool = False
    length_penalty: float = 2.0
    max_length: int = 20
    max_steps: int = -1
    num_beams: int = 1
    num_return_sequences: int = 1
    repetition_penalty: float = 1.0
    top_k: float = None
    top_p: float = None
    use_multiprocessed_decoding: bool = False


@dataclass
class LanguageGenerationArgs(ModelArgs):
    """
    Model args for a LanguageGenerationModel
    """

    do_sample: bool = True
    early_stopping: bool = True
    evaluate_generated_text: bool = False
    length_penalty: float = 2.0
    max_length: int = 20
    max_steps: int = -1
    num_beams: int = 1
    num_return_sequences: int = 1
    repetition_penalty: float = 1.0
    top_k: float = 50
    top_p: float = 0.95
    prompt: str = ""
    stop_token: str = None
    temperature: float = 1.0
    padding_text: str = ""
    xlm_language: str = ""
    config_name: str = None
    tokenizer_name: str = None


@dataclass
class ConvAIArgs(ModelArgs):
    """
    Model args for a ConvAIModel
    """

    do_sample: bool = True
    lm_coef: float = 2.0
    max_history: int = 2
    max_length: int = 20
    mc_coef: float = 1.0
    min_length: int = 1
    num_candidates: int = 2
    personality_permutations: int = 1
    temperature: float = 0.7
    top_k: float = 0
    top_p: float = 0.9


@dataclass
class MultiModalClassificationArgs(ModelArgs):
    """
    Model args for a MultiModalClassificationModel
    """

    regression: bool = False
    num_image_embeds: int = 1
    text_label: str = "text"
    labels_label: str = "labels"
    images_label: str = "images"
    image_type_extension: str = ""
    data_type_extension: str = ""<|MERGE_RESOLUTION|>--- conflicted
+++ resolved
@@ -202,15 +202,9 @@
     tie_generator_and_discriminator_embeddings: bool = True
     tokenizer_name: str = None
     vocab_size: int = None
-<<<<<<< HEAD
-    clean_text : bool = True
-    handle_chinese_chars : bool = True
-    strip_accents : bool = True
-=======
     clean_text: bool = True
     handle_chinese_chars: bool = True
     strip_accents: bool = True
->>>>>>> ed208f1a
     local_rank: int = -1
 
 
